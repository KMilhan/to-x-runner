--- conflicted
+++ resolved
@@ -5,13 +5,10 @@
 lint-fix:
 	uv run ruff check . --fix --unsafe-fixes
 
-<<<<<<< HEAD
 test:
 	uv run pytest
-=======
 mutation:
 	uv run mutmut run
 
 mutation-results:
-	uv run mutmut results
->>>>>>> 3e2560ed
+	uv run mutmut results