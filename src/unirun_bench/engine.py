--- conflicted
+++ resolved
@@ -424,156 +424,10 @@
     return asyncio.run(_runner())
 
 
-<<<<<<< HEAD
-def _measure_unirun_map(
-    *,
-    scenario: Scenario,
-    samples: int,
-    args: tuple,
-    kwargs: dict,
-) -> list[float]:
-    durations: list[float] = []
-    hints = _executor_hints(scenario)
-    func = _dispatch_function(scenario)
-    iterable = args[0]
-    for _ in range(samples):
-        start = time.perf_counter()
-        executor = get_executor(**hints)
-        list(unirun_map(executor, func, iterable))
-        durations.append((time.perf_counter() - start) * 1000.0)
-    reset()
-    return durations
-
-
-def _measure_stdlib_map(
-    *,
-    scenario: Scenario,
-    samples: int,
-    args: tuple,
-    kwargs: dict,
-) -> list[float]:
-    durations: list[float] = []
-    func = _dispatch_function(scenario)
-    iterable = args[0]
-    for _ in range(samples):
-        start = time.perf_counter()
-        with _create_stdlib_executor(scenario) as executor:
-            list(executor.map(func, iterable))
-        durations.append((time.perf_counter() - start) * 1000.0)
-    return durations
-
-
-def _measure_unirun_to_thread(
-    *,
-    scenario: Scenario,
-    samples: int,
-    args: tuple,
-    kwargs: dict,
-) -> list[float]:
-    async def _runner() -> list[float]:
-        durations: list[float] = []
-        func = _dispatch_function(scenario)
-        for _ in range(samples):
-            start = time.perf_counter()
-            await asyncio.gather(
-                *(
-                    to_thread(func, *args, **kwargs)
-                    for _ in range(scenario.parallelism)
-                )
-            )
-            durations.append((time.perf_counter() - start) * 1000.0)
-        reset()
-        return durations
-
-    return asyncio.run(_runner())
-
-
-def _measure_stdlib_to_thread(
-    *,
-    scenario: Scenario,
-    samples: int,
-    args: tuple,
-    kwargs: dict,
-) -> list[float]:
-    async def _runner() -> list[float]:
-        durations: list[float] = []
-        func = _dispatch_function(scenario)
-        for _ in range(samples):
-            start = time.perf_counter()
-            await asyncio.gather(
-                *(
-                    asyncio.to_thread(func, *args, **kwargs)
-                    for _ in range(scenario.parallelism)
-                )
-            )
-            durations.append((time.perf_counter() - start) * 1000.0)
-        return durations
-
-    return asyncio.run(_runner())
-
-
-def _measure_unirun_to_process(
-    *,
-    scenario: Scenario,
-    samples: int,
-    args: tuple,
-    kwargs: dict,
-) -> list[float]:
-    async def _runner() -> list[float]:
-        durations: list[float] = []
-        func = _dispatch_function(scenario)
-        for _ in range(samples):
-            start = time.perf_counter()
-            await asyncio.gather(
-                *(
-                    to_process(func, *args, **kwargs)
-                    for _ in range(scenario.parallelism)
-                )
-            )
-            durations.append((time.perf_counter() - start) * 1000.0)
-        reset()
-        return durations
-
-    return asyncio.run(_runner())
-
-
-def _measure_stdlib_to_process(
-    *,
-    scenario: Scenario,
-    samples: int,
-    args: tuple,
-    kwargs: dict,
-) -> list[float]:
-    async def _runner() -> list[float]:
-        durations: list[float] = []
-        func = _dispatch_function(scenario)
-        for _ in range(samples):
-            start = time.perf_counter()
-            with _create_stdlib_executor(scenario) as executor:
-                loop = asyncio.get_running_loop()
-                await asyncio.gather(
-                    *(
-                        loop.run_in_executor(
-                            executor,
-                            partial(func, *args, **kwargs),
-                        )
-                        for _ in range(scenario.parallelism)
-                    )
-                )
-            durations.append((time.perf_counter() - start) * 1000.0)
-        return durations
-
-    return asyncio.run(_runner())
-
-
-def _create_stdlib_executor(scenario: Scenario) -> ThreadPoolExecutor | ProcessPoolExecutor:
-    if scenario.workload == "io":
-=======
 def _create_stdlib_executor(
     scenario: Scenario,
 ) -> ThreadPoolExecutor | ProcessPoolExecutor:
     if isinstance(scenario, IoScenario):
->>>>>>> 3e2560ed
         return ThreadPoolExecutor(
             max_workers=scenario.parallelism,
             thread_name_prefix="unirun-native",
@@ -582,17 +436,6 @@
 
 
 def _stdlib_sync_mode(scenario: Scenario) -> str:
-<<<<<<< HEAD
-    return "stdlib.thread.sync" if scenario.workload == "io" else "stdlib.process.sync"
-
-
-def _stdlib_async_mode(scenario: Scenario) -> str:
-    return "stdlib.thread.async" if scenario.workload == "io" else "stdlib.process.async"
-
-
-def _stdlib_map_mode(scenario: Scenario) -> str:
-    return "stdlib.thread.map" if scenario.workload == "io" else "stdlib.process.map"
-=======
     return (
         "stdlib.thread.sync"
         if isinstance(scenario, IoScenario)
@@ -606,7 +449,6 @@
         if isinstance(scenario, IoScenario)
         else "stdlib.process.async"
     )
->>>>>>> 3e2560ed
 
 
 def _dispatch_function(scenario: Scenario):
