--- conflicted
+++ resolved
@@ -374,27 +374,6 @@
     return asyncio.run(_runner())
 
 
-def _measure_unirun_map(
-    *,
-    scenario: Scenario,
-    samples: int,
-    args: tuple,
-    kwargs: dict,
-) -> list[float]:
-    durations: list[float] = []
-    hints = _executor_hints(scenario)
-    func = _dispatch_function(scenario)
-    for _ in range(samples):
-        start = time.perf_counter()
-        executor = get_executor(**hints)
-        iterator = executor.map(func, *args, **kwargs)
-        for _ in iterator:
-            pass
-        durations.append((time.perf_counter() - start) * 1000.0)
-    reset()
-    return durations
-
-
 def _measure_stdlib_submit_sync(
     *,
     scenario: Scenario,
@@ -445,8 +424,6 @@
     return asyncio.run(_runner())
 
 
-<<<<<<< HEAD
-=======
 def _measure_unirun_map(
     *,
     scenario: Scenario,
@@ -466,7 +443,6 @@
     return durations
 
 
->>>>>>> 379679a4
 def _measure_stdlib_map(
     *,
     scenario: Scenario,
@@ -479,13 +455,7 @@
     for _ in range(samples):
         start = time.perf_counter()
         with _create_stdlib_executor(scenario) as executor:
-<<<<<<< HEAD
-            iterator = executor.map(func, *args, **kwargs)
-            for _ in iterator:
-                pass
-=======
             list(executor.map(func, *args, **kwargs))
->>>>>>> 379679a4
         durations.append((time.perf_counter() - start) * 1000.0)
     return durations
 
@@ -503,14 +473,7 @@
         for _ in range(samples):
             start = time.perf_counter()
             await asyncio.gather(
-<<<<<<< HEAD
-                *[
-                    to_thread(func, *args, **kwargs)
-                    for _ in range(scenario.parallelism)
-                ]
-=======
                 *(to_thread(func, *args, **kwargs) for _ in range(scenario.parallelism))
->>>>>>> 379679a4
             )
             durations.append((time.perf_counter() - start) * 1000.0)
         reset()
@@ -532,14 +495,7 @@
         for _ in range(samples):
             start = time.perf_counter()
             await asyncio.gather(
-<<<<<<< HEAD
-                *[
-                    asyncio.to_thread(func, *args, **kwargs)
-                    for _ in range(scenario.parallelism)
-                ]
-=======
                 *(asyncio.to_thread(func, *args, **kwargs) for _ in range(scenario.parallelism))
->>>>>>> 379679a4
             )
             durations.append((time.perf_counter() - start) * 1000.0)
         return durations
@@ -560,14 +516,7 @@
         for _ in range(samples):
             start = time.perf_counter()
             await asyncio.gather(
-<<<<<<< HEAD
-                *[
-                    to_process(func, *args, **kwargs)
-                    for _ in range(scenario.parallelism)
-                ]
-=======
                 *(to_process(func, *args, **kwargs) for _ in range(scenario.parallelism))
->>>>>>> 379679a4
             )
             durations.append((time.perf_counter() - start) * 1000.0)
         reset()
@@ -588,20 +537,10 @@
         func = _dispatch_function(scenario)
         for _ in range(samples):
             start = time.perf_counter()
-<<<<<<< HEAD
-            with ProcessPoolExecutor(max_workers=scenario.parallelism) as pool:
-                loop = asyncio.get_running_loop()
-                jobs = [
-                    loop.run_in_executor(
-                        pool,
-                        partial(func, *args, **kwargs),
-                    )
-=======
             with ProcessPoolExecutor(max_workers=scenario.parallelism) as executor:
                 loop = asyncio.get_running_loop()
                 jobs = [
                     loop.run_in_executor(executor, partial(func, *args, **kwargs))
->>>>>>> 379679a4
                     for _ in range(scenario.parallelism)
                 ]
                 await asyncio.gather(*jobs)
